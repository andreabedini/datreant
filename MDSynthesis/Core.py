--- conflicted
+++ resolved
@@ -185,32 +185,21 @@
 
         if not self._logger.handlers:
             self._logger.setLevel(logging.INFO)
-
+    
             # file handler
-<<<<<<< HEAD
-            logfile = self._rel2abspath(os.path.join(self.metadata['basedir'], self.metadata['logfile']))
-            fh = logging.FileHandler(logfile)
-            ff = logging.Formatter('%(asctime)s %(name)-12s %(levelname)-8s %(message)s')
-            fh.setFormatter(ff)
-            self._logger.addHandler(fh)
-=======
             if 'basedir' in self.metadata:
                 logfile = os.path.join(self.metadata['basedir'], self._logfile)
                 fh = logging.FileHandler(logfile)
                 ff = logging.Formatter('%(asctime)s %(name)-12s %(levelname)-8s %(message)s')
                 fh.setFormatter(ff)
                 self._logger.addHandler(fh)
->>>>>>> 9e1a3984
-
+    
             # output handler
             ch = logging.StreamHandler(sys.stdout)
             cf = logging.Formatter('%(name)-12s: %(levelname)-8s %(message)s')
             ch.setFormatter(cf)
             self._logger.addHandler(ch)
-
-<<<<<<< HEAD
-class OperatorCore(object):
-=======
+    
     def _generate_uuid(self):
         """Generate a 'unique' identifier.
 
@@ -389,7 +378,6 @@
         return basedir
 
 class OperatorCore(ObjectCore):
->>>>>>> 9e1a3984
     """Mixin class for all Operators.
 
     The OperatorCore object is not intended to be useful on its own, but
