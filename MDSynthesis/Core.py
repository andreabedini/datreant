"""
Under-the-hood classes.

"""
import os, sys
import time
import yaml
import cPickle
import logging
import pdb
import glob
from uuid import uuid4
from multiprocessing import Process

metafile = 'metadata.yaml'
logfile = 'logfile.log'
datafile = 'data.pkl'
dbfile = 'MDSdatabase.yaml'

class ObjectCore(object):
    """Lowest-level mixin; functionality common to all MDSynthesis user objects.
    
    """
    def __init__(self):
        """Low-level attribute initialization.

        """
        self.util = Utilities()

<<<<<<< HEAD
class Database(ObjectCore):
    """Database object for tracking and coordinating Containers.
    
    """
    _metafile = metafile
    _dbfile = dbfile
    _logfile = logfile

    def __init__(self, database, **kwargs):
        """Generate Database object for the first time, or interface with an existing one.

        :Arguments:
            *database*
                directory containing a Database file; if no Database file is
                found, a new one is generated

        """
        super(Database, self).__init__()
        self.database = dict()              # the database data itself

        database = os.path.abspath(database)
        dbfile = os.path.join(database, self._dbfile)
        if os.path.exists(dbfile):
            self._regenerate(database, **kwargs)
        else:
            self._generate(database, **kwargs)
    
    def _generate(self, database):
        """Generate a new database.
        
        """
        self.database['basedir'] = database
        self._build_metadata()
        self._build_attributes()

        # write to database file
        self.commit()
        self._start_logger(database)

    def _regenerate(self, database):
        """Re-generate existing database.
    
        """
        self.database['basedir'] = database
        self.refresh()
        self._start_logger(database)
        
        self._check_location(database)

        # rebuild missing parts
        self._build_metadata()
        self._build_attributes()

    def _handshake(self):
        """Run check to ensure that database is fine.

        """
        #TODO: add various checks to ensure things are in working order
        return ('basedir' in self.database)

    def search(self, searchstring):
        """Search the Database for Containers that match certain criteria.

        Results are printed in digest form to the screen. To print full
        metadata for all matching containers, use print='full'

        :Arguments:
            *searchstring*
                string giving the search query

        :Keywords:
            *print*
                format of results printed to ouptut

        :Returns:
            *locations*
                filesystem paths to Containers that match criteria

        """
        #TODO: Add in selection system similar to that implemented in
        # MDAnalysis for atom selections. This one, however, will parse
        # metadata elements, and shouldn't be quite so complex

        return

    def add(self, *containers, **kwargs):
        """Add Container to Database.

        :Arguments:
            *containers*
                Containers to add, each given as a path to a Container directory
                or as a generated Container object
            
        """
        for container in containers:
            if isinstance(container, basestring) and os.path.isdir(container):
                with self.util.open(os.path.join(container, self._metafile), 'r') as f:
                    meta = yaml.load(f)
                uuid = meta['uuid']
                meta['basedir'] = os.path.abspath(container)
                self.database['containers'][uuid] = meta
                with self.util.open(os.path.join(container, self._metafile), 'w') as f:
                    yaml.dump(meta, f)
            else:
                uuid = container.metadata['uuid']
                self.database['containers'][uuid] = container.metadata

            self.database['containers'][uuid]['database'] = self.database['basedir']

            # since this method is used for Container init, basedir may not
            # be defined in metadata yet
            if not ('basedir' in self.database['containers'][uuid]):
                container.metadata['basedir'] = self._build_basedir(uuid)
                self.database['containers'][uuid]['basedir'] = container.metadata['basedir']
                with self.util.open(os.path.join(container.metadata['basedir'], self._metafile), 'w') as f:
                    yaml.dump(self.database['containers'][uuid], f)
                self.commit()
            else:
                self.push(uuid)
            self._logger.info("Added {} container '{}' to database.".format(self.database['containers'][uuid]['class'], self.database['containers'][uuid]['name']))

    def remove(self, *containers, **kwargs):
        """Remove Container from Database.

        Note: if Container name is used to specify removal and more than one
        Container has that name, then both will be removed.

        :Arguments:
            *containers*
                Containers to remove, each given as a path to a Container directory,
                a Container UUID, or a Container's given name

        :Keywords:
            *hard*
                if True, delete Container object from filesystem too ``[False]``
            *all*
                if True, will remove all entries ``[False]``
        """
        all_conts = kwargs.pop('all', False)

        if all_conts:
            containers = [ x for x in self.database['containers'] ]

        for container in containers:
            if os.path.isdir(container):
                basedir = os.path.abspath(container)
                contype = ['basedir']
            else:
                contype = ['uuid', 'name']

            matches = []
            for entry in self.database['containers'].values():
                for criteria in contype:
                    if entry[criteria] == container:
                        matches.append(entry['uuid'])
    
            for match in matches:
                self.database['containers'].pop(match, None)

    def clean(self):
        """Clear entries from Database corresponding to Containers that can't be found.

        """
        self._logger.info("Cleaning out entries that cannot be found.")

        uuids = [ x for x in self.database['containers'] ] 
        self._get_containers(*uuids)
        
        for uuid in uuids:
            if not self.database['containers'][uuid]['basedir']:
                self._logger.info("Removing: {} ({})".format(self.database['containers'][uuid]['name'], uuid))
                self.database['containers'].pop(uuid)
        self._logger.info("Database is clean.")

    def commit(self):
        """Save the current state of the database to its file.
        
        """
        self.util.makedirs(self.database['basedir'])
        with self.util.open(os.path.join(self.database['basedir'], self._dbfile), 'w') as f:
            yaml.dump(self.database, f)

    def refresh(self):
        """Reload contents of database file.

        """
        dbfile = os.path.join(self.database['basedir'], self._dbfile)
        with self.util.open(dbfile, 'r') as f:
            self.database = yaml.load(f)

    def pull(self, *containers, **kwargs):
        """Update information stored in Database from Container metadata.

        Note: if Container name is used to specify the update, all Containers
        with that name will be updated in the Database.

        :Arguments:
            *args*
                Containers to update, each given as a path to a Container directory,
                a Container UUID, or a Container's given name

        :Keywords:
            *all*
                if True, will update entries for all known Containers from metadata files
        """
        all_conts = kwargs.pop('all', False)

        if all_conts:
            containers = [ x for x in self.database['containers'] ]
    
        matches = []
        for container in containers:
            if os.path.isdir(container):
                basedir = os.path.abspath(container)
                contype = ['basedir']
            else:
                contype = ['uuid', 'name']

            for entry in self.database['containers'].values():
                for criteria in contype:
                    if entry[criteria] == container:
                        matches.append(entry['uuid'])

        # ensure we are finding the right Container
        basedirs = self._get_containers(*matches)

        for i in xrange(len(matches)):
            if basedirs[i]:
                with self.util.open(os.path.join(basedirs[i], self._metafile), 'r') as f:
                    self.database['containers'][matches[i]] = yaml.load(f)
        self.commit()

    def push(self, *containers, **kwargs):
        """Update Container metadata with information stored in Database.

        This is the opposite of `:meth:self.pull()`

        Note: if Container name is used to specify the update, all Containers
        with that name will have metadata updated.

        :Arguments:
            *containers*
                Containers to update; either a path to a Container directory,
                Container UUID, or a Container's given name
        :Keywords:
            *all*
                if True, will update all known Container metadata files from entries
        """
        all_conts = kwargs.pop('all', False)

        if all_conts:
            containers = [ x for x in self.database['containers'] ]

        matches = []
        for container in containers:
            if os.path.isdir(container):
                basedir = os.path.abspath(container)
                contype = ['basedir']
            else:
                contype = ['uuid', 'name']

            for entry in self.database['containers'].values():
                for criteria in contype:
                    if entry[criteria] == container:
                        matches.append(entry['uuid'])
    
        # since this method is used for Container init, basedir may not
        # be defined in metadata yet
        for match in matches:
            if not ('basedir' in self.database['containers'][match]):
                self.database['containers'][match]['basedir'] = self._build_basedir(match)
                
        # ensure we are finding the right Container
        basedirs = self._get_containers(*matches)

        for i in xrange(len(matches)):
            if basedirs[i]:
                with self.util.open(os.path.join(basedirs[i], self._metafile), 'w') as f:
                    yaml.dump(self.database['containers'][matches[i]], f)
        self.commit()

    def _get_containers(self, *uuids):
        """Get path to Containers.

        Will perform checks to ensure the Container returned matches the uuid given.
        It will go looking for the Container if not found at last known location.

        :Arguments:
            *uuids*
                unique ids for Containers to return

        :Returns:
            *containers*
                tuple giving paths to Containers
        """
        containers = [None]*len(uuids)
        missing = [None]*len(uuids)
        for i in xrange(len(uuids)):
            if not self.database['containers'][uuids[i]]['basedir']:
                continue

            if os.path.exists(os.path.join(self.database['containers'][uuids[i]]['basedir'], self._metafile)):
                with self.util.open(os.path.join(self.database['containers'][uuids[i]]['basedir'], self._metafile), 'r') as f:
                    meta = yaml.load(f)
                if meta['uuid'] == uuids[i]:
                    containers[i] = self.database['containers'][uuids[i]]['basedir']
                else:
                    self._logger.info("Missing: {} ({})".format(self.database['containers'][uuids[i]]['name'], uuids[i]))
                    missing[i] = uuids[i]
            else:
                self._logger.info("Missing: {} ({})".format(self.database['containers'][uuids[i]]['name'], uuids[i]))
                missing[i] = uuids[i]

        if any(missing):
            missing = self._locate_containers(*missing)

        # build final list of paths
        for i in xrange(len(uuids)):
            if not containers[i]:
                containers[i] = missing[i]

        return containers

    def discover(self):
        """Traverse filesystem downward from Database directory and add all new Containers found.
        
        """
        for root, dirs, files in os.walk(self.database['basedir']):
            if self._metafile in files:
                dirs = []
                self.add(root)
        self.commit()
    
    def merge(self, database):
        """Merge another database's contents into this one.
        
        :Arguments:
            *database*
                path to database or Database object

        """

    def split(self, database):
        """Split selected Containers off of database into another.
        
        :Arguments:
            *database*
                path to destination database or Database object
        """

    def _check_location(self, database, **kwargs):
        """Check Database location; if changed, send new location to all Containers.

        :Keywords:
            *force*
                if True, new location sent to all Containers even if unchanged;
                default False
        """
        force = kwargs.pop('force', False)
        database = os.path.abspath(database)

        if (database != self.database['basedir']) or force:
            self.database['basedir'] = database

            # update entries first
            self.pull(all=True)

            for entry in self.database['containers'].values():
                entry['database'] = self.database['basedir']
                            
            self.commit()
            self.push(all=True)

    def _build_metadata(self, **kwargs):
        """Build metadata. Runs each time object is generated.
        
        Only adds keys; never modifies existing ones.

        """
        attributes = {'class': self.__class__.__name__,
                      'name': kwargs.pop('name', os.path.basename(self.database['basedir'])),
                      'containers': dict(),
                      }
    
        for key in attributes:
            if not key in self.database:
                self.database[key] = attributes[key]

    def _build_attributes(self):
        """Build attributes of Database. Runs each time object is generated.

        """

    def _locate_containers(self, *uuids):
        """Find Containers by traversing downward through the filesystem. 

        Looks in each directory below the Database. If found, the basedir for the
        Container is updated in both metadata and the Database.

        :Arguments:
            *uuids*
                unique ids for Containers to return
        """
        self._logger.info("Searching for {} Containers.".format(len(uuids) - uuids.count(None)))
        containers = [None]*len(uuids)
        for root, dirs, files in os.walk(self.database['basedir']):
            if self._metafile in files:
                dirs = []
                with self.util.open(os.path.join(root, self._metafile), 'r') as f:
                    meta = yaml.load(f)
                try: 
                    i = uuids.index(meta['uuid'])
                    containers[i] = os.path.abspath(root)
                    meta['basedir'] = containers[i]

                    # update basedir in Container metadata and in Database
                    with self.util.open(os.path.join(root, self._metafile), 'w') as f:
                        yaml.dump(meta, f)
                    self.database['containers'][uuids[i]]['basedir'] = containers[i]
                    self._logger.info("Found: {} ({})\nLocation: {}".format(meta['name'], uuids[i], meta['basedir']))
                except ValueError:
                    pass

        for i in xrange(len(containers)):
            if uuids[i]:
                if not containers[i]:
                    self.database['containers'][uuids[i]]['basedir'] = None
                    self._logger.warning("Not found: {} ({})".format(self.database['containers'][uuids[i]]['name'], uuids[i]))
                    
        self._logger.info("{} Containers not found.".format(containers.count(None) - uuids.count(None)))
        return containers

    def _build_basedir(self, uuid):
        """Build basedir location based on database location, Container class, and Container name.

        :Arguments:
            *database*
                directory where database resides
            *name*
        """
        database = self.database['basedir']
        container = self.database['containers'][uuid]

        # if name given and directory with name doesn't already exist, make named basedir
        if container['name'] and not os.path.exists(os.path.join(database, container['class'], container['name'])):
            dest = container['name']
        # if basedir already exists, use UUID instead
        else:
            dest = container['uuid']

        dest = os.path.join(database, container['class'], dest)
        self.util.makedirs(dest)

        return dest

    def _start_logger(self, basedir):
        """Start up the logger.

        """
        # set up logging
        self._logger = logging.getLogger('{}.{}'.format(self.__class__.__name__, self.database['name']))

        if not self._logger.handlers:
            self._logger.setLevel(logging.INFO)

            # file handler
            logfile = os.path.join(basedir, self._logfile)
            fh = logging.FileHandler(logfile)
            ff = logging.Formatter('%(asctime)s %(name)-12s %(levelname)-8s %(message)s')
            fh.setFormatter(ff)
            self._logger.addHandler(fh)

            # output handler
            ch = logging.StreamHandler(sys.stdout)
            cf = logging.Formatter('%(name)-12s: %(levelname)-8s %(message)s')
            ch.setFormatter(cf)
            self._logger.addHandler(ch)

=======
>>>>>>> 58ef6cf8
class Utilities(object):
    """Lowest level utilities; contains all methods that are common to every 
       MDSynthesis object.

    """
    def open(self, *args, **kwargs):
        """Open a file for i/o and apply an exclusive lock.
    
        Arguments and keywords are passed directly to the open() builtin.
    
        """
        F = File(*args, **kwargs)
        return F
    
    def makedirs(self, p):
        if not os.path.exists(p):
            os.makedirs(p)
    
class Attributes(object):
    """Class for user-defined attributes.

    """
    def __init__(self):
        pass

class Finder(object):
    """A Finder has methods for locating specified objects based on attributes.

    This object is used by Databases to find Containers, and vice-versa.

    """
<|MERGE_RESOLUTION|>--- conflicted
+++ resolved
@@ -27,487 +27,6 @@
         """
         self.util = Utilities()
 
-<<<<<<< HEAD
-class Database(ObjectCore):
-    """Database object for tracking and coordinating Containers.
-    
-    """
-    _metafile = metafile
-    _dbfile = dbfile
-    _logfile = logfile
-
-    def __init__(self, database, **kwargs):
-        """Generate Database object for the first time, or interface with an existing one.
-
-        :Arguments:
-            *database*
-                directory containing a Database file; if no Database file is
-                found, a new one is generated
-
-        """
-        super(Database, self).__init__()
-        self.database = dict()              # the database data itself
-
-        database = os.path.abspath(database)
-        dbfile = os.path.join(database, self._dbfile)
-        if os.path.exists(dbfile):
-            self._regenerate(database, **kwargs)
-        else:
-            self._generate(database, **kwargs)
-    
-    def _generate(self, database):
-        """Generate a new database.
-        
-        """
-        self.database['basedir'] = database
-        self._build_metadata()
-        self._build_attributes()
-
-        # write to database file
-        self.commit()
-        self._start_logger(database)
-
-    def _regenerate(self, database):
-        """Re-generate existing database.
-    
-        """
-        self.database['basedir'] = database
-        self.refresh()
-        self._start_logger(database)
-        
-        self._check_location(database)
-
-        # rebuild missing parts
-        self._build_metadata()
-        self._build_attributes()
-
-    def _handshake(self):
-        """Run check to ensure that database is fine.
-
-        """
-        #TODO: add various checks to ensure things are in working order
-        return ('basedir' in self.database)
-
-    def search(self, searchstring):
-        """Search the Database for Containers that match certain criteria.
-
-        Results are printed in digest form to the screen. To print full
-        metadata for all matching containers, use print='full'
-
-        :Arguments:
-            *searchstring*
-                string giving the search query
-
-        :Keywords:
-            *print*
-                format of results printed to ouptut
-
-        :Returns:
-            *locations*
-                filesystem paths to Containers that match criteria
-
-        """
-        #TODO: Add in selection system similar to that implemented in
-        # MDAnalysis for atom selections. This one, however, will parse
-        # metadata elements, and shouldn't be quite so complex
-
-        return
-
-    def add(self, *containers, **kwargs):
-        """Add Container to Database.
-
-        :Arguments:
-            *containers*
-                Containers to add, each given as a path to a Container directory
-                or as a generated Container object
-            
-        """
-        for container in containers:
-            if isinstance(container, basestring) and os.path.isdir(container):
-                with self.util.open(os.path.join(container, self._metafile), 'r') as f:
-                    meta = yaml.load(f)
-                uuid = meta['uuid']
-                meta['basedir'] = os.path.abspath(container)
-                self.database['containers'][uuid] = meta
-                with self.util.open(os.path.join(container, self._metafile), 'w') as f:
-                    yaml.dump(meta, f)
-            else:
-                uuid = container.metadata['uuid']
-                self.database['containers'][uuid] = container.metadata
-
-            self.database['containers'][uuid]['database'] = self.database['basedir']
-
-            # since this method is used for Container init, basedir may not
-            # be defined in metadata yet
-            if not ('basedir' in self.database['containers'][uuid]):
-                container.metadata['basedir'] = self._build_basedir(uuid)
-                self.database['containers'][uuid]['basedir'] = container.metadata['basedir']
-                with self.util.open(os.path.join(container.metadata['basedir'], self._metafile), 'w') as f:
-                    yaml.dump(self.database['containers'][uuid], f)
-                self.commit()
-            else:
-                self.push(uuid)
-            self._logger.info("Added {} container '{}' to database.".format(self.database['containers'][uuid]['class'], self.database['containers'][uuid]['name']))
-
-    def remove(self, *containers, **kwargs):
-        """Remove Container from Database.
-
-        Note: if Container name is used to specify removal and more than one
-        Container has that name, then both will be removed.
-
-        :Arguments:
-            *containers*
-                Containers to remove, each given as a path to a Container directory,
-                a Container UUID, or a Container's given name
-
-        :Keywords:
-            *hard*
-                if True, delete Container object from filesystem too ``[False]``
-            *all*
-                if True, will remove all entries ``[False]``
-        """
-        all_conts = kwargs.pop('all', False)
-
-        if all_conts:
-            containers = [ x for x in self.database['containers'] ]
-
-        for container in containers:
-            if os.path.isdir(container):
-                basedir = os.path.abspath(container)
-                contype = ['basedir']
-            else:
-                contype = ['uuid', 'name']
-
-            matches = []
-            for entry in self.database['containers'].values():
-                for criteria in contype:
-                    if entry[criteria] == container:
-                        matches.append(entry['uuid'])
-    
-            for match in matches:
-                self.database['containers'].pop(match, None)
-
-    def clean(self):
-        """Clear entries from Database corresponding to Containers that can't be found.
-
-        """
-        self._logger.info("Cleaning out entries that cannot be found.")
-
-        uuids = [ x for x in self.database['containers'] ] 
-        self._get_containers(*uuids)
-        
-        for uuid in uuids:
-            if not self.database['containers'][uuid]['basedir']:
-                self._logger.info("Removing: {} ({})".format(self.database['containers'][uuid]['name'], uuid))
-                self.database['containers'].pop(uuid)
-        self._logger.info("Database is clean.")
-
-    def commit(self):
-        """Save the current state of the database to its file.
-        
-        """
-        self.util.makedirs(self.database['basedir'])
-        with self.util.open(os.path.join(self.database['basedir'], self._dbfile), 'w') as f:
-            yaml.dump(self.database, f)
-
-    def refresh(self):
-        """Reload contents of database file.
-
-        """
-        dbfile = os.path.join(self.database['basedir'], self._dbfile)
-        with self.util.open(dbfile, 'r') as f:
-            self.database = yaml.load(f)
-
-    def pull(self, *containers, **kwargs):
-        """Update information stored in Database from Container metadata.
-
-        Note: if Container name is used to specify the update, all Containers
-        with that name will be updated in the Database.
-
-        :Arguments:
-            *args*
-                Containers to update, each given as a path to a Container directory,
-                a Container UUID, or a Container's given name
-
-        :Keywords:
-            *all*
-                if True, will update entries for all known Containers from metadata files
-        """
-        all_conts = kwargs.pop('all', False)
-
-        if all_conts:
-            containers = [ x for x in self.database['containers'] ]
-    
-        matches = []
-        for container in containers:
-            if os.path.isdir(container):
-                basedir = os.path.abspath(container)
-                contype = ['basedir']
-            else:
-                contype = ['uuid', 'name']
-
-            for entry in self.database['containers'].values():
-                for criteria in contype:
-                    if entry[criteria] == container:
-                        matches.append(entry['uuid'])
-
-        # ensure we are finding the right Container
-        basedirs = self._get_containers(*matches)
-
-        for i in xrange(len(matches)):
-            if basedirs[i]:
-                with self.util.open(os.path.join(basedirs[i], self._metafile), 'r') as f:
-                    self.database['containers'][matches[i]] = yaml.load(f)
-        self.commit()
-
-    def push(self, *containers, **kwargs):
-        """Update Container metadata with information stored in Database.
-
-        This is the opposite of `:meth:self.pull()`
-
-        Note: if Container name is used to specify the update, all Containers
-        with that name will have metadata updated.
-
-        :Arguments:
-            *containers*
-                Containers to update; either a path to a Container directory,
-                Container UUID, or a Container's given name
-        :Keywords:
-            *all*
-                if True, will update all known Container metadata files from entries
-        """
-        all_conts = kwargs.pop('all', False)
-
-        if all_conts:
-            containers = [ x for x in self.database['containers'] ]
-
-        matches = []
-        for container in containers:
-            if os.path.isdir(container):
-                basedir = os.path.abspath(container)
-                contype = ['basedir']
-            else:
-                contype = ['uuid', 'name']
-
-            for entry in self.database['containers'].values():
-                for criteria in contype:
-                    if entry[criteria] == container:
-                        matches.append(entry['uuid'])
-    
-        # since this method is used for Container init, basedir may not
-        # be defined in metadata yet
-        for match in matches:
-            if not ('basedir' in self.database['containers'][match]):
-                self.database['containers'][match]['basedir'] = self._build_basedir(match)
-                
-        # ensure we are finding the right Container
-        basedirs = self._get_containers(*matches)
-
-        for i in xrange(len(matches)):
-            if basedirs[i]:
-                with self.util.open(os.path.join(basedirs[i], self._metafile), 'w') as f:
-                    yaml.dump(self.database['containers'][matches[i]], f)
-        self.commit()
-
-    def _get_containers(self, *uuids):
-        """Get path to Containers.
-
-        Will perform checks to ensure the Container returned matches the uuid given.
-        It will go looking for the Container if not found at last known location.
-
-        :Arguments:
-            *uuids*
-                unique ids for Containers to return
-
-        :Returns:
-            *containers*
-                tuple giving paths to Containers
-        """
-        containers = [None]*len(uuids)
-        missing = [None]*len(uuids)
-        for i in xrange(len(uuids)):
-            if not self.database['containers'][uuids[i]]['basedir']:
-                continue
-
-            if os.path.exists(os.path.join(self.database['containers'][uuids[i]]['basedir'], self._metafile)):
-                with self.util.open(os.path.join(self.database['containers'][uuids[i]]['basedir'], self._metafile), 'r') as f:
-                    meta = yaml.load(f)
-                if meta['uuid'] == uuids[i]:
-                    containers[i] = self.database['containers'][uuids[i]]['basedir']
-                else:
-                    self._logger.info("Missing: {} ({})".format(self.database['containers'][uuids[i]]['name'], uuids[i]))
-                    missing[i] = uuids[i]
-            else:
-                self._logger.info("Missing: {} ({})".format(self.database['containers'][uuids[i]]['name'], uuids[i]))
-                missing[i] = uuids[i]
-
-        if any(missing):
-            missing = self._locate_containers(*missing)
-
-        # build final list of paths
-        for i in xrange(len(uuids)):
-            if not containers[i]:
-                containers[i] = missing[i]
-
-        return containers
-
-    def discover(self):
-        """Traverse filesystem downward from Database directory and add all new Containers found.
-        
-        """
-        for root, dirs, files in os.walk(self.database['basedir']):
-            if self._metafile in files:
-                dirs = []
-                self.add(root)
-        self.commit()
-    
-    def merge(self, database):
-        """Merge another database's contents into this one.
-        
-        :Arguments:
-            *database*
-                path to database or Database object
-
-        """
-
-    def split(self, database):
-        """Split selected Containers off of database into another.
-        
-        :Arguments:
-            *database*
-                path to destination database or Database object
-        """
-
-    def _check_location(self, database, **kwargs):
-        """Check Database location; if changed, send new location to all Containers.
-
-        :Keywords:
-            *force*
-                if True, new location sent to all Containers even if unchanged;
-                default False
-        """
-        force = kwargs.pop('force', False)
-        database = os.path.abspath(database)
-
-        if (database != self.database['basedir']) or force:
-            self.database['basedir'] = database
-
-            # update entries first
-            self.pull(all=True)
-
-            for entry in self.database['containers'].values():
-                entry['database'] = self.database['basedir']
-                            
-            self.commit()
-            self.push(all=True)
-
-    def _build_metadata(self, **kwargs):
-        """Build metadata. Runs each time object is generated.
-        
-        Only adds keys; never modifies existing ones.
-
-        """
-        attributes = {'class': self.__class__.__name__,
-                      'name': kwargs.pop('name', os.path.basename(self.database['basedir'])),
-                      'containers': dict(),
-                      }
-    
-        for key in attributes:
-            if not key in self.database:
-                self.database[key] = attributes[key]
-
-    def _build_attributes(self):
-        """Build attributes of Database. Runs each time object is generated.
-
-        """
-
-    def _locate_containers(self, *uuids):
-        """Find Containers by traversing downward through the filesystem. 
-
-        Looks in each directory below the Database. If found, the basedir for the
-        Container is updated in both metadata and the Database.
-
-        :Arguments:
-            *uuids*
-                unique ids for Containers to return
-        """
-        self._logger.info("Searching for {} Containers.".format(len(uuids) - uuids.count(None)))
-        containers = [None]*len(uuids)
-        for root, dirs, files in os.walk(self.database['basedir']):
-            if self._metafile in files:
-                dirs = []
-                with self.util.open(os.path.join(root, self._metafile), 'r') as f:
-                    meta = yaml.load(f)
-                try: 
-                    i = uuids.index(meta['uuid'])
-                    containers[i] = os.path.abspath(root)
-                    meta['basedir'] = containers[i]
-
-                    # update basedir in Container metadata and in Database
-                    with self.util.open(os.path.join(root, self._metafile), 'w') as f:
-                        yaml.dump(meta, f)
-                    self.database['containers'][uuids[i]]['basedir'] = containers[i]
-                    self._logger.info("Found: {} ({})\nLocation: {}".format(meta['name'], uuids[i], meta['basedir']))
-                except ValueError:
-                    pass
-
-        for i in xrange(len(containers)):
-            if uuids[i]:
-                if not containers[i]:
-                    self.database['containers'][uuids[i]]['basedir'] = None
-                    self._logger.warning("Not found: {} ({})".format(self.database['containers'][uuids[i]]['name'], uuids[i]))
-                    
-        self._logger.info("{} Containers not found.".format(containers.count(None) - uuids.count(None)))
-        return containers
-
-    def _build_basedir(self, uuid):
-        """Build basedir location based on database location, Container class, and Container name.
-
-        :Arguments:
-            *database*
-                directory where database resides
-            *name*
-        """
-        database = self.database['basedir']
-        container = self.database['containers'][uuid]
-
-        # if name given and directory with name doesn't already exist, make named basedir
-        if container['name'] and not os.path.exists(os.path.join(database, container['class'], container['name'])):
-            dest = container['name']
-        # if basedir already exists, use UUID instead
-        else:
-            dest = container['uuid']
-
-        dest = os.path.join(database, container['class'], dest)
-        self.util.makedirs(dest)
-
-        return dest
-
-    def _start_logger(self, basedir):
-        """Start up the logger.
-
-        """
-        # set up logging
-        self._logger = logging.getLogger('{}.{}'.format(self.__class__.__name__, self.database['name']))
-
-        if not self._logger.handlers:
-            self._logger.setLevel(logging.INFO)
-
-            # file handler
-            logfile = os.path.join(basedir, self._logfile)
-            fh = logging.FileHandler(logfile)
-            ff = logging.Formatter('%(asctime)s %(name)-12s %(levelname)-8s %(message)s')
-            fh.setFormatter(ff)
-            self._logger.addHandler(fh)
-
-            # output handler
-            ch = logging.StreamHandler(sys.stdout)
-            cf = logging.Formatter('%(name)-12s: %(levelname)-8s %(message)s')
-            ch.setFormatter(cf)
-            self._logger.addHandler(ch)
-
-=======
->>>>>>> 58ef6cf8
 class Utilities(object):
     """Lowest level utilities; contains all methods that are common to every 
        MDSynthesis object.
